--- conflicted
+++ resolved
@@ -17,14 +17,8 @@
     weight_init(model)
 
     if pretrained:
-<<<<<<< HEAD
         checkpoint = 'https://github.com/OxWearables/asleep/' \
                      'releases/download/0.0.1/bi_sleepnet.mdl'
-        print(checkpoint)
-=======
-        checkpoint = ('https://github.com/OxWearables/asleep/',
-                      'releases/download/0.0.1/bi_sleepnet.mdl')
->>>>>>> 4edd935a
         model.load_state_dict(
             torch.hub.load_state_dict_from_url(
                 checkpoint,
