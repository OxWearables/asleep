--- conflicted
+++ resolved
@@ -117,11 +117,8 @@
     }
     my_df = pd.DataFrame(my_data)
     all_sleep_wins, sleep_wins_long_per_day, \
-<<<<<<< HEAD
         interval_start, interval_end, wear_time = sw.time_series2sleep_blocks(my_df)
-=======
-    interval_start, interval_end, wear_time = sw.time_series2sleep_blocks(my_df)
->>>>>>> ad662f87
+
 
     # convert all_sleep_wins to a dataframe
     all_sleep_wins_df = pd.DataFrame(all_sleep_wins, columns=['start', 'end'])
@@ -172,12 +169,8 @@
     parser.add_argument(
         "--min_wear",
         "-m",
-<<<<<<< HEAD
         help="Min wear time in hours to be eligible for summary statistics "
              "computation. The sleepnet paper uses 22",
-=======
-        help="Min wear time in hours to be eligible for summary statistics computation. The sleepnet paper uses 22",
->>>>>>> ad662f87
         type=int,
         default=0)
     args = parser.parse_args()
